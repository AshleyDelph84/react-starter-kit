--- conflicted
+++ resolved
@@ -8,11 +8,7 @@
  * @module
  */
 
-<<<<<<< HEAD
-import type * as payments from "../payments.js";
-=======
 import type * as http from "../http.js";
->>>>>>> d687195d
 import type * as subscriptions from "../subscriptions.js";
 import type * as users from "../users.js";
 
@@ -31,11 +27,7 @@
  * ```
  */
 declare const fullApi: ApiFromModules<{
-<<<<<<< HEAD
-  payments: typeof payments;
-=======
   http: typeof http;
->>>>>>> d687195d
   subscriptions: typeof subscriptions;
   users: typeof users;
 }>;
